--- conflicted
+++ resolved
@@ -89,14 +89,9 @@
 endif
 
 # target takes one of the following cva6 hardware configuration:
-<<<<<<< HEAD
 # cv64a6_imafdc_sv39, cv32a6_imac_sv0, cv32a6_imac_sv32, cv32a6_imafc_sv32, cv32a6_ima_sv32_fpga, cv64a6_imafdcsclic_sv39
+# Changing the default target to cv32a60x for Step1 verification
 target     ?= cv64a6_imafdcsclic_sv39
-=======
-# cv64a6_imafdc_sv39, cv32a6_imac_sv0, cv32a6_imac_sv32, cv32a6_imafc_sv32, cv32a6_ima_sv32_fpga
-# Changing the default target to cv32a60x for Step1 verification
-target     ?= cv64a6_imafdc_sv39
->>>>>>> 4f06aa62
 ifndef TARGET_CFG
 	export TARGET_CFG = $(target)
 endif
@@ -124,20 +119,11 @@
 
 dpi_hdr := $(wildcard corev_apu/tb/dpi/*.h)
 dpi_hdr := $(addprefix $(root-dir), $(dpi_hdr))
-<<<<<<< HEAD
 DPI_FLAGS := -I$(QUESTASIM_HOME)/include                      \
              -I$(VCS_HOME)/include                            \
              -I$(RISCV)/include                               \
              -I$(SPIKE_ROOT)/include                          \
-             $(if $(DROMAJO), -I../corev_apu/tb/dromajo/src,) \
              -std=c++11 -I../corev_apu/tb/dpi -O3
-=======
-CFLAGS += -I$(QUESTASIM_HOME)/include         \
-          -I$(VCS_HOME)/include \
-          -I$(RISCV)/include                  \
-          -I$(SPIKE_ROOT)/include             \
-          -std=c++11 -I../corev_apu/tb/dpi -O3
->>>>>>> 4f06aa62
 
 ifdef XCELIUM_HOME
 DPI_FLAGS += -I$(XCELIUM_HOME)/tools/include
@@ -216,7 +202,6 @@
         corev_apu/tb/common/SimDTM.sv                                                \
         corev_apu/tb/common/SimJTAG.sv
 
-<<<<<<< HEAD
 flists := ${CVA6_REPO_DIR}/core/Flist.cva6
 # SV32 MMU for CV32, SV39 MMU for CV64
 ifeq ($(findstring 32, $(target)),32)
@@ -225,8 +210,6 @@
     flists += ${CVA6_REPO_DIR}/core/Flist.mmu-sv39
 endif
 
-=======
->>>>>>> 4f06aa62
 src := $(addprefix $(root-dir), $(src))
 
 copro_src := core/cvxif_example/include/cvxif_instr_pkg.sv \
@@ -595,13 +578,8 @@
 xrun-ci: xrun-asm-tests xrun-amo-tests xrun-mul-tests xrun-fp-tests xrun-benchmarks
 
 # verilator-specific
-<<<<<<< HEAD
-verilate_command := $(verilator)                                                                                 \
-                    $(addprefix -f , ${flists})                                                                                  \
-=======
 verilate_command := $(verilator) verilator_config.vlt                                                            \
-                    -f core/Flist.cva6                                                                           \
->>>>>>> 4f06aa62
+                    $(addprefix -f , ${flists})                                                                  \
                     $(filter-out %.vhd, $(ariane_pkg))                                                           \
                     $(filter-out core/fpu_wrap.sv, $(filter-out %.vhd, $(src)))                                  \
                     +define+$(defines)$(if $(TRACE_FAST),+VM_TRACE)$(if $(TRACE_COMPACT),+VM_TRACE+VM_TRACE_FST) \
@@ -626,15 +604,9 @@
                     $(if $(DEBUG), --trace-structs,)                                                             \
                     $(if $(TRACE_COMPACT), --trace-fst $(VERILATOR_ROOT)/include/verilated_fst_c.cpp)            \
                     $(if $(TRACE_FAST), --trace $(VERILATOR_ROOT)/include/verilated_vcd_c.cpp,)                  \
-<<<<<<< HEAD
-                    -LDFLAGS "-L$(RISCV)/lib -L$(SPIKE_ROOT)/lib -Wl,-rpath,$(RISCV)/lib -Wl,-rpath,$(SPIKE_ROOT)/lib -lfesvr$(if $(PROFILE), -g -pg,) $(if $(DROMAJO), -L../corev_apu/tb/dromajo/src -ldromajo_cosim,) -lpthread $(if $(TRACE_COMPACT), -lz,)" \
-                    -CFLAGS "$(DPI_CFLAGS)$(if $(PROFILE), -g -pg,) $(if $(DROMAJO), -DDROMAJO=1,) -DVL_DEBUG"       \
-                    -Wall --cc  --vpi                                                                            \
-=======
                     -LDFLAGS "-L$(RISCV)/lib -L$(SPIKE_ROOT)/lib -Wl,-rpath,$(RISCV)/lib -Wl,-rpath,$(SPIKE_ROOT)/lib -lfesvr$(if $(PROFILE), -g -pg,) -lpthread $(if $(TRACE_COMPACT), -lz,)" \
-                    -CFLAGS "$(CFLAGS)$(if $(PROFILE), -g -pg,) -DVL_DEBUG"                                      \
+                    -CFLAGS "$(DPI_CFLAGS)$(if $(PROFILE), -g -pg,) -DVL_DEBUG"                                  \
                     --cc  --vpi                                                                                  \
->>>>>>> 4f06aa62
                     $(list_incdir) --top-module ariane_testharness                                               \
                     --threads-dpi none                                                                           \
                     --Mdir $(ver-library) -O3                                                                    \
