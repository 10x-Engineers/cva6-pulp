--- conflicted
+++ resolved
@@ -73,13 +73,9 @@
 
     // write back port
     input logic [NR_WB_PORTS-1:0][TRANS_ID_BITS-1:0] trans_id_i,
-<<<<<<< HEAD
-    input logic [NR_WB_PORTS-1:0][63:0]              wdata_i,
+
+    input logic [NR_WB_PORTS-1:0][63:0]              wbdata_i,
     input exception_t [NR_WB_PORTS-1:0]              ex_ex_i, // exception from execute stage
-=======
-    input logic [NR_WB_PORTS-1:0][63:0]              wbdata_i,
-    input exception [NR_WB_PORTS-1:0]                ex_ex_i, // exception from execute stage
->>>>>>> 32383707
     input logic [NR_WB_PORTS-1:0]                    wb_valid_i,
 
     // commit port
@@ -87,31 +83,13 @@
     input  logic [NR_COMMIT_PORTS-1:0][63:0]         wdata_i,
     input  logic [NR_COMMIT_PORTS-1:0]               we_i,
 
-<<<<<<< HEAD
-    output scoreboard_entry_t                        commit_instr_o,
-    input  logic                                     commit_ack_i
-=======
-    output scoreboard_entry [NR_COMMIT_PORTS-1:0]    commit_instr_o,
-    input  logic            [NR_COMMIT_PORTS-1:0]    commit_ack_i
->>>>>>> 32383707
+    output scoreboard_entry_t [NR_COMMIT_PORTS-1:0]  commit_instr_o,
+    input  logic              [NR_COMMIT_PORTS-1:0]  commit_ack_i
 );
     // ---------------------------------------------------
     // Scoreboard (SB) <-> Issue and Read Operands (IRO)
     // ---------------------------------------------------
-<<<<<<< HEAD
-    fu_t  [31:0]       rd_clobber_sb_iro;
-    logic [4:0]        rs1_iro_sb;
-    logic [63:0]       rs1_sb_iro;
-    logic              rs1_valid_sb_iro;
-    logic [4:0]        rs2_iro_sb;
-    logic [63:0]       rs2_sb_iro;
-    logic              rs2_valid_iro_sb;
-    scoreboard_entry_t issue_instr_sb_iro;
-    logic              issue_instr_valid_sb_iro;
-    logic              issue_ack_iro_sb;
-=======
     fu_t  [2**REG_ADDR_SIZE:0] rd_clobber_sb_iro;
->>>>>>> 32383707
 
     logic [REG_ADDR_SIZE-1:0]  rs1_iro_sb;
     logic [63:0]               rs1_sb_iro;
@@ -121,11 +99,11 @@
     logic [63:0]               rs2_sb_iro;
     logic                      rs2_valid_iro_sb;
 
-    scoreboard_entry           issue_instr_sb_rename;
+    scoreboard_entry_t         issue_instr_sb_rename;
     logic                      issue_instr_valid_sb_rename;
     logic                      issue_ack_rename_sb;
 
-    scoreboard_entry           issue_instr_rename_iro;
+    scoreboard_entry_t         issue_instr_rename_iro;
     logic                      issue_instr_valid_rename_iro;
     logic                      issue_ack_iro_rename;
 
