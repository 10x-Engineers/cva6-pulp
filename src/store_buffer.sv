--- conflicted
+++ resolved
@@ -71,10 +71,7 @@
     logic [$clog2(DEPTH_COMMIT)-1:0] commit_read_pointer_n,  commit_read_pointer_q;
     logic [$clog2(DEPTH_COMMIT)-1:0] commit_write_pointer_n, commit_write_pointer_q;
 
-<<<<<<< HEAD
-
-=======
->>>>>>> 7b8e5c2a
+
     // ----------------------------------------
     // Speculative Queue - Core Interface
     // ----------------------------------------
