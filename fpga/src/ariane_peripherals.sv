--- conflicted
+++ resolved
@@ -82,7 +82,6 @@
     // ---------------
     // UART
     // ---------------
-<<<<<<< HEAD
     logic         uart_penable;
     logic         uart_pwrite;
     logic [31:0]  uart_paddr;
@@ -156,141 +155,6 @@
         .PRDATA    ( uart_prdata    ),
         .PREADY    ( uart_pready    ),
         .PSLVERR   ( uart_pslverr   )
-=======
-    logic [31:0] s_axi_uart_awaddr;
-    logic [7:0]  s_axi_uart_awlen;
-    logic [2:0]  s_axi_uart_awsize;
-    logic [1:0]  s_axi_uart_awburst;
-    logic [0:0]  s_axi_uart_awlock;
-    logic [3:0]  s_axi_uart_awcache;
-    logic [2:0]  s_axi_uart_awprot;
-    logic [3:0]  s_axi_uart_awregion;
-    logic [3:0]  s_axi_uart_awqos;
-    logic        s_axi_uart_awvalid;
-    logic        s_axi_uart_awready;
-    logic [31:0] s_axi_uart_wdata;
-    logic [3:0]  s_axi_uart_wstrb;
-    logic        s_axi_uart_wlast;
-    logic        s_axi_uart_wvalid;
-    logic        s_axi_uart_wready;
-    logic [1:0]  s_axi_uart_bresp;
-    logic        s_axi_uart_bvalid;
-    logic        s_axi_uart_bready;
-    logic [31:0] s_axi_uart_araddr;
-    logic [7:0]  s_axi_uart_arlen;
-    logic [2:0]  s_axi_uart_arsize;
-    logic [1:0]  s_axi_uart_arburst;
-    logic [0:0]  s_axi_uart_arlock;
-    logic [3:0]  s_axi_uart_arcache;
-    logic [2:0]  s_axi_uart_arprot;
-    logic [3:0]  s_axi_uart_arregion;
-    logic [3:0]  s_axi_uart_arqos;
-    logic        s_axi_uart_arvalid;
-    logic        s_axi_uart_arready;
-    logic [31:0] s_axi_uart_rdata;
-    logic [1:0]  s_axi_uart_rresp;
-    logic        s_axi_uart_rlast;
-    logic        s_axi_uart_rvalid;
-    logic        s_axi_uart_rready;
-
-    logic [31:0] m_axi_uart_awaddr;
-    logic        m_axi_uart_awvalid;
-    logic        m_axi_uart_awready;
-    logic [31:0] m_axi_uart_wdata;
-    logic [3:0]  m_axi_uart_wstrb;
-    logic        m_axi_uart_wvalid;
-    logic        m_axi_uart_wready;
-    logic [1:0]  m_axi_uart_bresp;
-    logic        m_axi_uart_bvalid;
-    logic        m_axi_uart_bready;
-    logic [31:0] m_axi_uart_araddr;
-    logic        m_axi_uart_arvalid;
-    logic        m_axi_uart_arready;
-    logic [31:0] m_axi_uart_rdata;
-    logic [1:0]  m_axi_uart_rresp;
-    logic        m_axi_uart_rvalid;
-    logic        m_axi_uart_rready;
-
-    axi_dwidth_converter_0 i_axi_dwidth_converter_uart (
-        .s_axi_aclk     ( clk_i               ),
-        .s_axi_aresetn  ( rst_ni              ),
-
-        .s_axi_awid     ( uart.aw_id          ),
-        .s_axi_awaddr   ( uart.aw_addr[31:0]  ),
-        .s_axi_awlen    ( uart.aw_len         ),
-        .s_axi_awsize   ( uart.aw_size        ),
-        .s_axi_awburst  ( uart.aw_burst       ),
-        .s_axi_awlock   ( uart.aw_lock        ),
-        .s_axi_awcache  ( uart.aw_cache       ),
-        .s_axi_awprot   ( uart.aw_prot        ),
-        .s_axi_awregion ( uart.aw_region      ),
-        .s_axi_awqos    ( uart.aw_qos         ),
-        .s_axi_awvalid  ( uart.aw_valid       ),
-        .s_axi_awready  ( uart.aw_ready       ),
-        .s_axi_wdata    ( uart.w_data         ),
-        .s_axi_wstrb    ( uart.w_strb         ),
-        .s_axi_wlast    ( uart.w_last         ),
-        .s_axi_wvalid   ( uart.w_valid        ),
-        .s_axi_wready   ( uart.w_ready        ),
-        .s_axi_bid      ( uart.b_id           ),
-        .s_axi_bresp    ( uart.b_resp         ),
-        .s_axi_bvalid   ( uart.b_valid        ),
-        .s_axi_bready   ( uart.b_ready        ),
-        .s_axi_arid     ( uart.ar_id          ),
-        .s_axi_araddr   ( uart.ar_addr[31:0]  ),
-        .s_axi_arlen    ( uart.ar_len         ),
-        .s_axi_arsize   ( uart.ar_size        ),
-        .s_axi_arburst  ( uart.ar_burst       ),
-        .s_axi_arlock   ( uart.ar_lock        ),
-        .s_axi_arcache  ( uart.ar_cache       ),
-        .s_axi_arprot   ( uart.ar_prot        ),
-        .s_axi_arregion ( uart.ar_region      ),
-        .s_axi_arqos    ( uart.ar_qos         ),
-        .s_axi_arvalid  ( uart.ar_valid       ),
-        .s_axi_arready  ( uart.ar_ready       ),
-        .s_axi_rid      ( uart.r_id           ),
-        .s_axi_rdata    ( uart.r_data         ),
-        .s_axi_rresp    ( uart.r_resp         ),
-        .s_axi_rlast    ( uart.r_last         ),
-        .s_axi_rvalid   ( uart.r_valid        ),
-        .s_axi_rready   ( uart.r_ready        ),
-
-        .m_axi_awaddr   ( s_axi_uart_awaddr   ),
-        .m_axi_awlen    ( s_axi_uart_awlen    ),
-        .m_axi_awsize   ( s_axi_uart_awsize   ),
-        .m_axi_awburst  ( s_axi_uart_awburst  ),
-        .m_axi_awlock   ( s_axi_uart_awlock   ),
-        .m_axi_awcache  ( s_axi_uart_awcache  ),
-        .m_axi_awprot   ( s_axi_uart_awprot   ),
-        .m_axi_awregion ( s_axi_uart_awregion ),
-        .m_axi_awqos    ( s_axi_uart_awqos    ),
-        .m_axi_awvalid  ( s_axi_uart_awvalid  ),
-        .m_axi_awready  ( s_axi_uart_awready  ),
-        .m_axi_wdata    ( s_axi_uart_wdata    ),
-        .m_axi_wstrb    ( s_axi_uart_wstrb    ),
-        .m_axi_wlast    ( s_axi_uart_wlast    ),
-        .m_axi_wvalid   ( s_axi_uart_wvalid   ),
-        .m_axi_wready   ( s_axi_uart_wready   ),
-        .m_axi_bresp    ( s_axi_uart_bresp    ),
-        .m_axi_bvalid   ( s_axi_uart_bvalid   ),
-        .m_axi_bready   ( s_axi_uart_bready   ),
-        .m_axi_araddr   ( s_axi_uart_araddr   ),
-        .m_axi_arlen    ( s_axi_uart_arlen    ),
-        .m_axi_arsize   ( s_axi_uart_arsize   ),
-        .m_axi_arburst  ( s_axi_uart_arburst  ),
-        .m_axi_arlock   ( s_axi_uart_arlock   ),
-        .m_axi_arcache  ( s_axi_uart_arcache  ),
-        .m_axi_arprot   ( s_axi_uart_arprot   ),
-        .m_axi_arregion ( s_axi_uart_arregion ),
-        .m_axi_arqos    ( s_axi_uart_arqos    ),
-        .m_axi_arvalid  ( s_axi_uart_arvalid  ),
-        .m_axi_arready  ( s_axi_uart_arready  ),
-        .m_axi_rdata    ( s_axi_uart_rdata    ),
-        .m_axi_rresp    ( s_axi_uart_rresp    ),
-        .m_axi_rlast    ( s_axi_uart_rlast    ),
-        .m_axi_rvalid   ( s_axi_uart_rvalid   ),
-        .m_axi_rready   ( s_axi_uart_rready   )
->>>>>>> c40eb0be
     );
 
     apb_uart i_apb_uart (
@@ -317,7 +181,9 @@
         .SOUT    ( tx_o            )
     );
 
-<<<<<<< HEAD
+    // ---------------
+    // Ethernet
+    // ---------------
   //   xlnx_axi_ethernetlite i_xlnx_axi_ethernetlite (
 
   //   );
@@ -379,7 +245,6 @@
   //   assign eth_int_b = 1'b1;
   //   // set floating - power management event
   //   assign eth_pme_b = 1'b1;
-=======
 
     // ---------------
     // SPI
@@ -502,58 +367,57 @@
     );
 
     axi_quad_spi_0 i_axi_spi (
-        .ext_spi_clk   (clk_i                 ),
-        .s_axi4_aclk   (clk_i                 ), // input wire s_axi4_aclk
-        .s_axi4_aresetn(rst_ni                ), // input wire s_axi4_aresetn
-        .s_axi4_awaddr (s_axi_spi_awaddr[23:0]), // input wire [23 : 0] s_axi4_awaddr
-        .s_axi4_awlen  (s_axi_spi_awlen       ), // input wire [7 : 0] s_axi4_awlen
-        .s_axi4_awsize (s_axi_spi_awsize      ), // input wire [2 : 0] s_axi4_awsize
-        .s_axi4_awburst(s_axi_spi_awburst     ), // input wire [1 : 0] s_axi4_awburst
-        .s_axi4_awlock (s_axi_spi_awlock      ), // input wire s_axi4_awlock
-        .s_axi4_awcache(s_axi_spi_awcache     ), // input wire [3 : 0] s_axi4_awcache
-        .s_axi4_awprot (s_axi_spi_awprot      ), // input wire [2 : 0] s_axi4_awprot
-        .s_axi4_awvalid(s_axi_spi_awvalid     ), // input wire s_axi4_awvalid
-        .s_axi4_awready(s_axi_spi_awready     ), // output wire s_axi4_awready
-        .s_axi4_wdata  (s_axi_spi_wdata       ), // input wire [31 : 0] s_axi4_wdata
-        .s_axi4_wstrb  (s_axi_spi_wstrb       ), // input wire [3 : 0] s_axi4_wstrb
-        .s_axi4_wlast  (s_axi_spi_wlast       ), // input wire s_axi4_wlast
-        .s_axi4_wvalid (s_axi_spi_wvalid      ), // input wire s_axi4_wvalid
-        .s_axi4_wready (s_axi_spi_wready      ), // output wire s_axi4_wready
-        .s_axi4_bresp  (s_axi_spi_bresp       ), // output wire [1 : 0] s_axi4_bresp
-        .s_axi4_bvalid (s_axi_spi_bvalid      ), // output wire s_axi4_bvalid
-        .s_axi4_bready (s_axi_spi_bready      ), // input wire s_axi4_bready
-        .s_axi4_araddr (s_axi_spi_araddr[23:0]), // input wire [23 : 0] s_axi4_araddr
-        .s_axi4_arlen  (s_axi_spi_arlen       ), // input wire [7 : 0] s_axi4_arlen
-        .s_axi4_arsize (s_axi_spi_arsize      ), // input wire [2 : 0] s_axi4_arsize
-        .s_axi4_arburst(s_axi_spi_arburst     ), // input wire [1 : 0] s_axi4_arburst
-        .s_axi4_arlock (s_axi_spi_arlock      ), // input wire s_axi4_arlock
-        .s_axi4_arcache(s_axi_spi_arcache     ), // input wire [3 : 0] s_axi4_arcache
-        .s_axi4_arprot (s_axi_spi_arprot      ), // input wire [2 : 0] s_axi4_arprot
-        .s_axi4_arvalid(s_axi_spi_arvalid     ), // input wire s_axi4_arvalid
-        .s_axi4_arready(s_axi_spi_arready     ), // output wire s_axi4_arready
-        .s_axi4_rdata  (s_axi_spi_rdata       ), // output wire [31 : 0] s_axi4_rdata
-        .s_axi4_rresp  (s_axi_spi_rresp       ), // output wire [1 : 0] s_axi4_rresp
-        .s_axi4_rlast  (s_axi_spi_rlast       ), // output wire s_axi4_rlast
-        .s_axi4_rvalid (s_axi_spi_rvalid      ), // output wire s_axi4_rvalid
-        .s_axi4_rready (s_axi_spi_rready      ), // input wire s_axi4_rready
-        
-        .io0_i         ('0                    ),
-        .io0_o         (spi_mosi              ),
-        .io0_t         ('0                    ),
-        .io1_i         (spi_miso              ),
-        .io1_o         (                      ),
-        .io1_t         ('0                    ),
-        .ss_i          ('0                    ),
-        .ss_o          (spi_ss                ),
-        .ss_t          ('0                    ),
-        .ip2intc_irpt  (spi_ip2intc_irtp      ),
-        
-        .cfgclk        (spi_clk_o             ), // output wire cfgclk
-        .cfgmclk       (                      ), // output wire cfgmclk
-        .eos           (                      ), // output wire eos
-        .preq          (                      )  // output wire preq
-    );
-
->>>>>>> c40eb0be
+        .ext_spi_clk    ( clk_i                  ),
+        .s_axi4_aclk    ( clk_i                  ),
+        .s_axi4_aresetn ( rst_ni                 ),
+        .s_axi4_awaddr  ( s_axi_spi_awaddr[23:0] ),
+        .s_axi4_awlen   ( s_axi_spi_awlen        ),
+        .s_axi4_awsize  ( s_axi_spi_awsize       ),
+        .s_axi4_awburst ( s_axi_spi_awburst      ),
+        .s_axi4_awlock  ( s_axi_spi_awlock       ),
+        .s_axi4_awcache ( s_axi_spi_awcache      ),
+        .s_axi4_awprot  ( s_axi_spi_awprot       ),
+        .s_axi4_awvalid ( s_axi_spi_awvalid      ),
+        .s_axi4_awready ( s_axi_spi_awready      ),
+        .s_axi4_wdata   ( s_axi_spi_wdata        ),
+        .s_axi4_wstrb   ( s_axi_spi_wstrb        ),
+        .s_axi4_wlast   ( s_axi_spi_wlast        ),
+        .s_axi4_wvalid  ( s_axi_spi_wvalid       ),
+        .s_axi4_wready  ( s_axi_spi_wready       ),
+        .s_axi4_bresp   ( s_axi_spi_bresp        ),
+        .s_axi4_bvalid  ( s_axi_spi_bvalid       ),
+        .s_axi4_bready  ( s_axi_spi_bready       ),
+        .s_axi4_araddr  ( s_axi_spi_araddr[23:0] ),
+        .s_axi4_arlen   ( s_axi_spi_arlen        ),
+        .s_axi4_arsize  ( s_axi_spi_arsize       ),
+        .s_axi4_arburst ( s_axi_spi_arburst      ),
+        .s_axi4_arlock  ( s_axi_spi_arlock       ),
+        .s_axi4_arcache ( s_axi_spi_arcache      ),
+        .s_axi4_arprot  ( s_axi_spi_arprot       ),
+        .s_axi4_arvalid ( s_axi_spi_arvalid      ),
+        .s_axi4_arready ( s_axi_spi_arready      ),
+        .s_axi4_rdata   ( s_axi_spi_rdata        ),
+        .s_axi4_rresp   ( s_axi_spi_rresp        ),
+        .s_axi4_rlast   ( s_axi_spi_rlast        ),
+        .s_axi4_rvalid  ( s_axi_spi_rvalid       ),
+        .s_axi4_rready  ( s_axi_spi_rready       ),
+
+        .io0_i          ( '0                     ),
+        .io0_o          ( spi_mosi               ),
+        .io0_t          ( '0                     ),
+        .io1_i          ( spi_miso               ),
+        .io1_o          (                        ),
+        .io1_t          ( '0                     ),
+        .ss_i           ( '0                     ),
+        .ss_o           ( spi_ss                 ),
+        .ss_t           ( '0                     ),
+        .ip2intc_irpt   ( spi_ip2intc_irtp       ),
+
+        .cfgclk         ( spi_clk_o              ),
+        .cfgmclk        (                        ),
+        .eos            (                        ),
+        .preq           (                        )
+    );
+
 
 endmodule