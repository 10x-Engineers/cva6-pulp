// See LICENSE.SiFive for license details.

#include <fesvr/dtm.h>
#include <vpi_user.h>
#include <svdpi.h>
#include <stdio.h>
#include <string.h>
#include <vector>

dtm_t* dtm;

extern "C" int debug_tick
(
  unsigned char* debug_req_valid,
  unsigned char  debug_req_ready,
  int*           debug_req_bits_addr,
  int*           debug_req_bits_op,
  int*           debug_req_bits_data,
  unsigned char  debug_resp_valid,
  unsigned char* debug_resp_ready,
  int            debug_resp_bits_resp,
  int            debug_resp_bits_data
)
{
  bool permissive_on = false;

  if (!dtm) {
    s_vpi_vlog_info info;
    if (!vpi_get_vlog_info(&info))
      abort();

      std::vector<std::string> htif_args;

      // sanitize arguments
      for (int i = 1; i < info.argc; i++) {
        if (strcmp(info.argv[i], "+permissive") == 0) {
          permissive_on = true;
          printf("Found permissive %s\n", info.argv[i]);
        }

        // remove any two double pluses at the beginning (those are target arguments)
        if (info.argv[i][0] == '+' && info.argv[i][1] == '+' && strlen(info.argv[i]) > 3) {
            for (int j = 0; j < strlen(info.argv[i]) - 1; j++) {
              info.argv[i][j] = info.argv[i][j + 2];
            }
        }
<<<<<<< HEAD
        printf("Argument %d: %s\n", i, info.argv[i]);
=======

        if (!permissive_on) {
          htif_args.push_back(info.argv[i]);
        }

        if (strcmp(info.argv[i], "+permissive-off") == 0) {
          permissive_on = false;
          printf("Found permissive-off %s\n", info.argv[i]);
        }
      }

      // convert vector to argc and argv
      int argc = htif_args.size() + 1;
      char * argv[argc];
      argv[0] = (char *) "htif";
      for (unsigned int i = 0; i < htif_args.size(); i++) {
        argv[i+1] = (char *) htif_args[i].c_str();
>>>>>>> 92f18e65
      }

      dtm = new dtm_t(argc, argv);
  }

  dtm_t::resp resp_bits;
  resp_bits.resp = debug_resp_bits_resp;
  resp_bits.data = debug_resp_bits_data;

  dtm->tick
  (
    debug_req_ready,
    debug_resp_valid,
    resp_bits
  );

  *debug_resp_ready = dtm->resp_ready();
  *debug_req_valid = dtm->req_valid();
  *debug_req_bits_addr = dtm->req_bits().addr;
  *debug_req_bits_op = dtm->req_bits().op;
  *debug_req_bits_data = dtm->req_bits().data;

  return dtm->done() ? (dtm->exit_code() << 1 | 1) : 0;
}<|MERGE_RESOLUTION|>--- conflicted
+++ resolved
@@ -44,9 +44,6 @@
               info.argv[i][j] = info.argv[i][j + 2];
             }
         }
-<<<<<<< HEAD
-        printf("Argument %d: %s\n", i, info.argv[i]);
-=======
 
         if (!permissive_on) {
           htif_args.push_back(info.argv[i]);
@@ -64,7 +61,6 @@
       argv[0] = (char *) "htif";
       for (unsigned int i = 0; i < htif_args.size(); i++) {
         argv[i+1] = (char *) htif_args[i].c_str();
->>>>>>> 92f18e65
       }
 
       dtm = new dtm_t(argc, argv);
